# Jax implementation of a Linear Dynamical System
# Author:  Gerardo Durán-Martín (@gerdm), Aleyna Kara(@karalleyna)


from jax import config
config.update('jax_default_matmul_precision', 'float32')

import chex

import jax.numpy as jnp
from jax.random import multivariate_normal, split
<<<<<<< HEAD
from jax.scipy.linalg import solve
=======
from jax.numpy.linalg import inv
from jax import tree_map
>>>>>>> 4e5a7caf

from jax import lax, vmap

from dataclasses import dataclass
from functools import partial
from typing import Union, Callable

from tensorflow_probability.substrates import jax as tfp
tfd = tfp.distributions

@dataclass
class LDS:
    """
    Implementation of the Kalman Filtering and Smoothing
    procedure of a Linear Dynamical System with known parameters.

    This class exemplifies the use of Kalman Filtering assuming
    the model parameters are known.

    Parameters
    ----------
    A: array(state_size, state_size)
        Transition matrix
    C: array(observation_size, state_size)
        Constant observation matrix or function that depends on time
    Q: array(state_size, state_size)
        Transition covariance matrix
    R: array(observation_size, observation_size)
        Observation covariance
    mu: array(state_size)
        Mean of initial configuration
    Sigma: array(state_size, state_size) or 0
        Covariance of initial configuration. If value is set
        to zero, the initial state will be completely determined
        by mu0
    """
    A: chex.Array
    C: Union[chex.Array, Callable]
    Q: chex.Array
    R: chex.Array
    mu: chex.Array
    Sigma: chex.Array

    def observations(self, t: int):
        if callable(self.C):
            return self.C(t)
        else:
            return self.C

    def sample(self,
               key: chex.PRNGKey,
               timesteps: int,
               n_samples: int=1,
               sample_intial_state: bool=False):
        """
        Simulate a run of n_sample independent stochastic
        linear dynamical systems

        Parameters
        ----------
        key: jax.random.PRNGKey
            Seed of initial random states
        timesteps: int
            Total number of steps to sample
        n_samples: int
            Number of independent linear systems with shared dynamics (optional)
        sample_initial_state: bool
            Whether to sample from an initial state or sepecified

        Returns
        -------
        * array(n_samples, timesteps, state_size):
            Simulation of Latent states
        * array(n_samples, timesteps, observation_size):
            Simulation of observed states
        """
        key_z1, key_system_noise, key_obs_noise = split(key, 3)
        state_size, _ = self.A.shape

        if not sample_intial_state:
            state_t = self.mu * jnp.ones((n_samples, state_size))
        else:
            state_t = multivariate_normal(key_z1, self.mu, self.Sigma, (n_samples,))

        # Generate all future noise terms
        zeros_state = jnp.zeros(state_size)
        observation_size = timesteps if isinstance(self.R, int) else self.R.shape[0]
        zeros_obs = jnp.zeros(observation_size)

        system_noise = multivariate_normal(key_system_noise, zeros_state, self.Q, (timesteps, n_samples))
        obs_noise = multivariate_normal(key_obs_noise, zeros_obs, self.R, (timesteps, n_samples))

        obs_t = jnp.einsum("ij,sj->si", self.observations(0), state_t) + obs_noise[0]

        def sample_step(state, carry):
            system_noise_t, obs_noise_t, t = carry
            state_new = jnp.einsum("ij,sj->si", self.A, state) + system_noise_t
            obs_new = jnp.einsum("ij,sj->si", self.observations(t), state_new) + obs_noise_t
            return state_new, (state_new, obs_new)

        timesteps = jnp.arange(1, timesteps)
        carry = (system_noise[1:], obs_noise[1:], timesteps)
        _, (state_hist, obs_hist) = lax.scan(sample_step, state_t, carry)

        state_hist = jnp.swapaxes(jnp.vstack([state_t[None, ...], state_hist]), 0, 1)
        obs_hist = jnp.swapaxes(jnp.vstack([obs_t[None, ...], obs_hist]), 0, 1)

        if n_samples == 1:
            state_hist = state_hist[0, ...]
            obs_hist = obs_hist[0, ...]
        return state_hist, obs_hist


def kalman_smoother(params: LDS,
                    mu_hist: chex.Array,
                    Sigma_hist: chex.Array,
                    mu_cond_hist: chex.Array,
                    Sigma_cond_hist: chex.Array):
    """
    Compute the offline version of the Kalman-Filter, i.e,
    the kalman smoother for the hidden state.
    Note that we require to independently run the kalman_filter function first

    Parameters
    ----------
    params: LDS
         Linear Dynamical System object
    mu_hist: array(timesteps, state_size):
        Filtered means mut
    Sigma_hist: array(timesteps, state_size, state_size)
        Filtered covariances Sigmat
    mu_cond_hist: array(timesteps, state_size)
        Filtered conditional means mut|t-1
    Sigma_cond_hist: array(timesteps, state_size, state_size)
        Filtered conditional covariances Sigmat|t-1

    Returns
    -------
    * array(timesteps, state_size):
        Smoothed means mut
    * array(timesteps, state_size, state_size)
        Smoothed covariances Sigmat
    """
    A = params.A

    mut_giv_T = mu_hist[-1, :]
    Sigmat_giv_T = Sigma_hist[-1, :]

    def smoother_step(state, elements):
        mut_giv_T, Sigmat_giv_T = state
        mutt, Sigmatt, mut_cond_next, Sigmat_cond_next = elements
        Jt = solve(Sigmat_cond_next, A @ Sigmatt, sym_pos=True).T
        mut_giv_T = mutt + Jt @ (mut_giv_T - mut_cond_next)
        Sigmat_giv_T = Sigmatt + Jt @ (Sigmat_giv_T - Sigmat_cond_next) @ Jt.T
        return (mut_giv_T, Sigmat_giv_T), (mut_giv_T, Sigmat_giv_T)

    elements = (mu_hist[-2::-1],
                Sigma_hist[-2::-1, ...],
                mu_cond_hist[1:][::-1, ...],
                Sigma_cond_hist[1:][::-1, ...])
    initial_state = (mut_giv_T, Sigmat_giv_T)

    _, (mu_hist_smooth, Sigma_hist_smooth) = lax.scan(smoother_step, initial_state, elements)

    mu_hist_smooth = jnp.concatenate([mu_hist_smooth[::-1, ...], mut_giv_T[None, ...]], axis=0)
    Sigma_hist_smooth = jnp.concatenate([Sigma_hist_smooth[::-1, ...], Sigmat_giv_T[None, ...]], axis=0)

    return mu_hist_smooth, Sigma_hist_smooth

        

def kalman_filter(params: LDS, x_hist: chex.Array,
                  return_history: bool = True):
    """
    Compute the online version of the Kalman-Filter, i.e,
    the one-step-ahead prediction for the hidden state or the
    time update step

    Parameters
    ----------
    params: LDS
         Linear Dynamical System object
    x_hist: array(timesteps, observation_size)
    return_history: bool

    Returns
    -------
    * array(timesteps, state_size):
        Filtered means mut
    * array(timesteps, state_size, state_size)
        Filtered covariances Sigmat
    * array(timesteps, state_size)
        Filtered conditional means mut|t-1
    * array(timesteps, state_size, state_size)
        Filtered conditional covariances Sigmat|t-1
    """
    A, Q, R = params.A, params.Q, params.R

    state_size, _ = A.shape
    I = jnp.eye(state_size)


    def predict_step(mu, Sigma):
        # \Sigma_{t|t-1}
        Sigman_cond = A @ Sigma @ A.T + Q

        # \mu_{t |t-1} and xn|{n-1}
        mu_cond = A @ mu
        
        return mu_cond, Sigman_cond

    def kalman_step(state, obs):
        mu, Sigma, t = state
        
        mu_cond, Sigma_cond = predict_step(mu, Sigma)
        Ct = params.observations(t)

<<<<<<< HEAD
        # Sigman|{n-1}
        Sigman_cond = A @ Sigman @ A.T + Q
        St = params.observations(t) @ Sigman_cond @ params.observations(t).T + R
        Kn = solve(St, params.observations(t) @ Sigman_cond, sym_pos=True).T
=======
        St = Ct @ Sigma_cond @ Ct.T + R
        Kt = Sigma_cond @ Ct.T @ inv(St)
        
        et = obs - Ct @ mu_cond
        mu = mu_cond + Kt @ et
>>>>>>> 4e5a7caf

        #  More stable solution is (I − KtCt)Σt|t−1(I − KtCt)T + KtRtKTt
        tmp = (I - Kt @ Ct)
        Sigma = tmp @ Sigma_cond @ tmp.T +  Kt @ (R * Kt.T)

        t = t + 1

        return (mu, Sigma, t), (mu, Sigma, mu_cond, Sigma_cond)

    mu0, Sigma0 = params.mu, params.Sigma
    initial_state = (mu0, Sigma0, 0)
    (mun, Sigman, _), history = lax.scan(kalman_step, initial_state, x_hist)
    if return_history:
        return history
    return mun, Sigman, None, None


def filter(params: LDS, x_hist: chex.Array,
           return_history: bool = True):
    """
    Compute the online version of the Kalman-Filter, i.e,
    the one-step-ahead prediction for the hidden state or the
    time update step.
    Note that x_hist can optionally be of dimensionality two,
    This corresponds to different samples of the same underlying
    Linear Dynamical System

    Parameters
    ----------
    params: LDS
         Linear Dynamical System object
    x_hist: array(n_samples?, timesteps, observation_size)
    return_history: bool
    Returns
    -------
    * array(n_samples?, timesteps, state_size):
        Filtered means mut
    * array(n_samples?, timesteps, state_size, state_size)
        Filtered covariances Sigmat
    * array(n_samples?, timesteps, state_size)
        Filtered conditional means mut|t-1
    * array(n_samples?, timesteps, state_size, state_size)
        Filtered conditional covariances Sigmat|t-1
    """
    has_one_sim = False
    if x_hist.ndim == 2:
        x_hist = x_hist[None, ...]
        has_one_sim = True

    kalman_map = vmap(partial(kalman_filter, return_history=return_history), (None, 0))
    outputs = kalman_map(params, x_hist)

    if has_one_sim and return_history:
        outputs = tree_map(lambda x: x[0, ...], outputs)
        return outputs

    return outputs


def smooth(params: LDS,
           mu_hist: chex.Array,
           Sigma_hist: chex.Array,
           mu_cond_hist: chex.Array,
           Sigma_cond_hist: chex.Array):
    """
    Compute the offline version of the Kalman-Filter, i.e,
    the kalman smoother for the state space.
    Note that we require to independently run the kalman_filter function first.
    Note that the mean terms can optionally be of dimensionality two.
    Similarly, the covariance terms can optinally be of dimensionally three.
    This corresponds to different samples of the same underlying
    Linear Dynamical System

    Parameters
    ----------
    params: LDS
         Linear Dynamical System object
    mu_hist: array(n_samples?, timesteps, state_size):
        Filtered means mut
    Sigma_hist: array(n_samples?, timesteps, state_size, state_size)
        Filtered covariances Sigmat
    mu_cond_hist: array(n_samples?, timesteps, state_size)
        Filtered conditional means mut|t-1
    Sigma_cond_hist: array(n_samples?, timesteps, state_size, state_size)
        Filtered conditional covariances Sigmat|t-1

    Returns
    -------
    * array(n_samples?, timesteps, state_size):
        Smoothed means mut
    * array(timesteps?, state_size, state_size)
        Smoothed covariances Sigmat
    """
    has_one_sim = False
    if mu_hist.ndim == 2:
        mu_hist, Sigma_hist, mu_cond_hist, Sigma_cond_hist = mu_hist[None, ...], Sigma_hist[None, ...], \
                                                             mu_cond_hist[None, ...], Sigma_cond_hist[None, ...]
        has_one_sim = True
    smoother_map = vmap(kalman_smoother, (None, 0, 0, 0, 0))
    mu_hist_smooth, Sigma_hist_smooth = smoother_map(params, mu_hist, Sigma_hist, mu_cond_hist, Sigma_cond_hist)
    if has_one_sim:
        mu_hist_smooth, Sigma_hist_smooth = mu_hist_smooth[0, ...], Sigma_hist_smooth[0, ...]
    return mu_hist_smooth, Sigma_hist_smooth<|MERGE_RESOLUTION|>--- conflicted
+++ resolved
@@ -9,12 +9,8 @@
 
 import jax.numpy as jnp
 from jax.random import multivariate_normal, split
-<<<<<<< HEAD
-from jax.scipy.linalg import solve
-=======
 from jax.numpy.linalg import inv
 from jax import tree_map
->>>>>>> 4e5a7caf
 
 from jax import lax, vmap
 
@@ -166,7 +162,7 @@
     def smoother_step(state, elements):
         mut_giv_T, Sigmat_giv_T = state
         mutt, Sigmatt, mut_cond_next, Sigmat_cond_next = elements
-        Jt = solve(Sigmat_cond_next, A @ Sigmatt, sym_pos=True).T
+        Jt = Sigmatt @ A.T @ inv(Sigmat_cond_next)
         mut_giv_T = mutt + Jt @ (mut_giv_T - mut_cond_next)
         Sigmat_giv_T = Sigmatt + Jt @ (Sigmat_giv_T - Sigmat_cond_next) @ Jt.T
         return (mut_giv_T, Sigmat_giv_T), (mut_giv_T, Sigmat_giv_T)
@@ -232,18 +228,11 @@
         mu_cond, Sigma_cond = predict_step(mu, Sigma)
         Ct = params.observations(t)
 
-<<<<<<< HEAD
-        # Sigman|{n-1}
-        Sigman_cond = A @ Sigman @ A.T + Q
-        St = params.observations(t) @ Sigman_cond @ params.observations(t).T + R
-        Kn = solve(St, params.observations(t) @ Sigman_cond, sym_pos=True).T
-=======
         St = Ct @ Sigma_cond @ Ct.T + R
         Kt = Sigma_cond @ Ct.T @ inv(St)
         
         et = obs - Ct @ mu_cond
         mu = mu_cond + Kt @ et
->>>>>>> 4e5a7caf
 
         #  More stable solution is (I − KtCt)Σt|t−1(I − KtCt)T + KtRtKTt
         tmp = (I - Kt @ Ct)
